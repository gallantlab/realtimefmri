--- conflicted
+++ resolved
@@ -47,12 +47,5 @@
       - gm_detrend
       - gm_detrend_mean
       - gm_detrend_std
-<<<<<<< HEAD
-    output:
-      - gm_detrend_zscore
-    send:
-      - gm_detrend_zscore
-=======
     output: [ gm_detrend_zscore ]
-    send: [ gm_detrend_zscore ]
->>>>>>> 778536d3
+    send: [ gm_detrend_zscore ]